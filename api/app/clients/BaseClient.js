--- conflicted
+++ resolved
@@ -8,11 +8,7 @@
   ErrorTypes,
   Constants,
 } = require('librechat-data-provider');
-<<<<<<< HEAD
-const { getMessages, saveMessage, updateMessage, saveConvo, getUserById } = require('~/models');
-=======
-const { getMessages, saveMessage, updateMessage, saveConvo, getConvo } = require('~/models');
->>>>>>> 28769933
+const { getMessages, saveMessage, updateMessage, saveConvo, getConvo, getUserById } = require('~/models');
 const { addSpaceIfNeeded, isEnabled } = require('~/server/utils');
 const { truncateToolCallOutputs } = require('./prompts');
 const checkBalance = require('~/models/checkBalance');
